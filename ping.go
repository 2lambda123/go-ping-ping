// Package ping is an ICMP ping library seeking to emulate the unix "ping"
// command.
//
// Here is a very simple example that sends & receives 3 packets:
//
//	pinger, err := ping.NewPinger("www.google.com")
//	if err != nil {
//		panic(err)
//	}
//
//	pinger.Count = 3
//	pinger.Run() // blocks until finished
//	stats := pinger.Statistics() // get send/receive/rtt stats
//
// Here is an example that emulates the unix ping command:
//
//	pinger, err := ping.NewPinger("www.google.com")
//	if err != nil {
//		fmt.Printf("ERROR: %s\n", err.Error())
//		return
//	}
//
//	pinger.OnRecv = func(pkt *ping.Packet) {
//		fmt.Printf("%d bytes from %s: icmp_seq=%d time=%v\n",
//			pkt.Nbytes, pkt.IPAddr, pkt.Seq, pkt.Rtt)
//	}
//	pinger.OnFinish = func(stats *ping.Statistics) {
//		fmt.Printf("\n--- %s ping statistics ---\n", stats.Addr)
//		fmt.Printf("%d packets transmitted, %d packets received, %v%% packet loss\n",
//			stats.PacketsSent, stats.PacketsRecv, stats.PacketLoss)
//		fmt.Printf("round-trip min/avg/max/stddev = %v/%v/%v/%v\n",
//			stats.MinRtt, stats.AvgRtt, stats.MaxRtt, stats.StdDevRtt)
//	}
//
//	fmt.Printf("PING %s (%s):\n", pinger.Addr(), pinger.IPAddr())
//	pinger.Run()
//
// It sends ICMP packet(s) and waits for a response. If it receives a response,
// it calls the "receive" callback. When it's finished, it calls the "finish"
// callback.
//
// For a full ping example, see "cmd/ping/ping.go".
//
package ping

import (
	"bytes"
	"encoding/binary"
	"errors"
	"fmt"
	"math"
	"math/rand"
	"net"
	"runtime"
	"sync"
	"syscall"
	"time"

	"golang.org/x/net/icmp"
	"golang.org/x/net/ipv4"
	"golang.org/x/net/ipv6"
)

const (
	timeSliceLength  = 8
	trackerLength    = 8
	protocolICMP     = 1
	protocolIPv6ICMP = 58
)

var (
	ipv4Proto = map[string]string{"icmp": "ip4:icmp", "udp": "udp4"}
	ipv6Proto = map[string]string{"icmp": "ip6:ipv6-icmp", "udp": "udp6"}
)

// New returns a new Pinger struct pointer.
func New(addr string) *Pinger {
	r := rand.New(rand.NewSource(time.Now().UnixNano()))
	return &Pinger{
		Count:    -1,
		Interval: time.Second,
		Size:     timeSliceLength,
		Timeout:  time.Second * 100000,
		Tracker:  r.Int63n(math.MaxInt64),

		addr:     addr,
		done:     make(chan bool),
<<<<<<< HEAD
		lastseq:  -1,
	}, nil
=======
		id:       r.Intn(math.MaxInt16),
		ipaddr:   nil,
		ipv4:     false,
		network:  "ip",
		protocol: "udp",
	}
}

// NewPinger returns a new Pinger and resolves the address.
func NewPinger(addr string) (*Pinger, error) {
	p := New(addr)
	return p, p.Resolve()
>>>>>>> 5f9dc324
}

// Pinger represents a packet sender/receiver.
type Pinger struct {
	// Interval is the wait time between each packet send. Default is 1s.
	Interval time.Duration

	// Timeout specifies a timeout before ping exits, regardless of how many
	// packets have been received.
	Timeout time.Duration

	// Count tells pinger to stop after sending (and receiving) Count echo
	// packets. If this option is not specified, pinger will operate until
	// interrupted.
	Count int

	// Debug runs in debug mode
	Debug bool

	// Number of packets sent
	PacketsSent int

	// Number of packets received
	PacketsRecv int

	// Number of packets received duplicates
	PacketsRecvDup int

	// rtts is all of the Rtts
	rtts []time.Duration

	// OnRecv is called when Pinger receives and processes a packet
	OnRecv func(*Packet)

	// OnFinish is called when Pinger exits
	OnFinish func(*Statistics)

	// Size of packet being sent
	Size int

	// Tracker: Used to uniquely identify packet when non-priviledged
	Tracker int64

	// Source is the source IP address
	Source string

	// stop chan bool
	done chan bool

	ipaddr *net.IPAddr
	addr   string

	ipv4     bool
	id       int
	sequence int
<<<<<<< HEAD
	lastseq  int
	network  string
=======
	// network is one of "ip", "ip4", or "ip6".
	network string
	// protocol is "icmp" or "udp".
	protocol string
>>>>>>> 5f9dc324
}

type packet struct {
	bytes  []byte
	nbytes int
	ttl    int
}

// Packet represents a received and processed ICMP echo packet.
type Packet struct {
	// Rtt is the round-trip time it took to ping.
	Rtt time.Duration

	// IPAddr is the address of the host being pinged.
	IPAddr *net.IPAddr

	// Addr is the string address of the host being pinged.
	Addr string

	// NBytes is the number of bytes in the message.
	Nbytes int

	// Seq is the ICMP sequence number.
	Seq int

	// TTL is the Time To Live on the packet.
	Ttl int
}

// Statistics represent the stats of a currently running or finished
// pinger operation.
type Statistics struct {
	// PacketsRecv is the number of packets received.
	PacketsRecv int

	// PacketsRecvDup is the number of packets received duplicates
	PacketsRecvDup int

	// PacketsSent is the number of packets sent.
	PacketsSent int

	// PacketLoss is the percentage of packets lost.
	PacketLoss float64

	// IPAddr is the address of the host being pinged.
	IPAddr *net.IPAddr

	// Addr is the string address of the host being pinged.
	Addr string

	// Rtts is all of the round-trip times sent via this pinger.
	Rtts []time.Duration

	// MinRtt is the minimum round-trip time sent via this pinger.
	MinRtt time.Duration

	// MaxRtt is the maximum round-trip time sent via this pinger.
	MaxRtt time.Duration

	// AvgRtt is the average round-trip time sent via this pinger.
	AvgRtt time.Duration

	// StdDevRtt is the standard deviation of the round-trip times sent via
	// this pinger.
	StdDevRtt time.Duration
}

// SetIPAddr sets the ip address of the target host.
func (p *Pinger) SetIPAddr(ipaddr *net.IPAddr) {
	p.ipv4 = isIPv4(ipaddr.IP)

	p.ipaddr = ipaddr
	p.addr = ipaddr.String()
}

// IPAddr returns the ip address of the target host.
func (p *Pinger) IPAddr() *net.IPAddr {
	return p.ipaddr
}

// Resolve does the DNS lookup for the Pinger address and sets IP protocol.
func (p *Pinger) Resolve() error {
	if len(p.addr) == 0 {
		return errors.New("addr cannot be empty")
	}
	ipaddr, err := net.ResolveIPAddr(p.network, p.addr)
	if err != nil {
		return err
	}

	p.ipv4 = isIPv4(ipaddr.IP)

	p.ipaddr = ipaddr

	return nil
}

// SetAddr resolves and sets the ip address of the target host, addr can be a
// DNS name like "www.google.com" or IP like "127.0.0.1".
func (p *Pinger) SetAddr(addr string) error {
	oldAddr := p.addr
	p.addr = addr
	err := p.Resolve()
	if err != nil {
		p.addr = oldAddr
		return err
	}
	return nil
}

// Addr returns the string ip address of the target host.
func (p *Pinger) Addr() string {
	return p.addr
}

// SetNetwork allows configuration of DNS resolution.
// * "ip" will automatically select IPv4 or IPv6.
// * "ip4" will select IPv4.
// * "ip6" will select IPv6.
func (p *Pinger) SetNetwork(n string) {
	switch n {
	case "ip4":
		p.network = "ip4"
	case "ip6":
		p.network = "ip6"
	default:
		p.network = "ip"
	}
}

// SetPrivileged sets the type of ping pinger will send.
// false means pinger will send an "unprivileged" UDP ping.
// true means pinger will send a "privileged" raw ICMP ping.
// NOTE: setting to true requires that it be run with super-user privileges.
func (p *Pinger) SetPrivileged(privileged bool) {
	if privileged {
		p.protocol = "icmp"
	} else {
		p.protocol = "udp"
	}
}

// Privileged returns whether pinger is running in privileged mode.
func (p *Pinger) Privileged() bool {
	return p.protocol == "icmp"
}

// Run runs the pinger. This is a blocking function that will exit when it's
// done. If Count or Interval are not specified, it will run continuously until
// it is interrupted.
func (p *Pinger) Run() error {
	var conn *icmp.PacketConn
	var err error
	if p.ipaddr == nil {
		err = p.Resolve()
	}
	if err != nil {
		return err
	}
	if p.ipv4 {
		if conn, err = p.listen(ipv4Proto[p.protocol]); err != nil {
			return err
		}
		if err = conn.IPv4PacketConn().SetControlMessage(ipv4.FlagTTL, true); runtime.GOOS != "windows" && err != nil {
			return err
		}
	} else {
		if conn, err = p.listen(ipv6Proto[p.protocol]); err != nil {
			return err
		}
		if err = conn.IPv6PacketConn().SetControlMessage(ipv6.FlagHopLimit, true); runtime.GOOS != "windows" && err != nil {
			return err
		}
	}
	defer conn.Close()
	defer p.finish()

	var wg sync.WaitGroup
	recv := make(chan *packet, 5)
	defer close(recv)
	wg.Add(1)
	//nolint:errcheck
	go p.recvICMP(conn, recv, &wg)

	err = p.sendICMP(conn)
	if err != nil {
		return err
	}

	timeout := time.NewTicker(p.Timeout)
	defer timeout.Stop()
	interval := time.NewTicker(p.Interval)
	defer interval.Stop()

	for {
		select {
		case <-p.done:
			wg.Wait()
			return nil
		case <-timeout.C:
			close(p.done)
			wg.Wait()
			return nil
		case <-interval.C:
			if p.Count > 0 && p.PacketsSent >= p.Count {
				continue
			}
			err = p.sendICMP(conn)
			if err != nil {
				// FIXME: this logs as FATAL but continues
				fmt.Println("FATAL: ", err.Error())
			}
		case r := <-recv:
			err := p.processPacket(r)
			if err != nil {
				// FIXME: this logs as FATAL but continues
				fmt.Println("FATAL: ", err.Error())
			}
		}
		if p.Count > 0 && p.PacketsRecv >= p.Count && p.PacketsSent >= p.Count {
			close(p.done)
			wg.Wait()
			return nil
		}
	}
}

func (p *Pinger) Stop() {
	close(p.done)
}

func (p *Pinger) finish() {
	handler := p.OnFinish
	if handler != nil {
		s := p.Statistics()
		handler(s)
	}
}

// Statistics returns the statistics of the pinger. This can be run while the
// pinger is running or after it is finished. OnFinish calls this function to
// get it's finished statistics.
func (p *Pinger) Statistics() *Statistics {
	loss := float64(p.PacketsSent-p.PacketsRecv) / float64(p.PacketsSent) * 100
	var min, max, total time.Duration
	if len(p.rtts) > 0 {
		min = p.rtts[0]
		max = p.rtts[0]
	}
	for _, rtt := range p.rtts {
		if rtt < min {
			min = rtt
		}
		if rtt > max {
			max = rtt
		}
		total += rtt
	}
	s := Statistics{
		PacketsSent:    p.PacketsSent,
		PacketsRecv:    p.PacketsRecv,
		PacketLoss:     loss,
		Rtts:           p.rtts,
		Addr:           p.addr,
		IPAddr:         p.ipaddr,
		MaxRtt:         max,
		MinRtt:         min,
		PacketsRecvDup: p.PacketsRecvDup,
	}
	if len(p.rtts) > 0 {
		s.AvgRtt = total / time.Duration(len(p.rtts))
		var sumsquares time.Duration
		for _, rtt := range p.rtts {
			sumsquares += (rtt - s.AvgRtt) * (rtt - s.AvgRtt)
		}
		s.StdDevRtt = time.Duration(math.Sqrt(
			float64(sumsquares / time.Duration(len(p.rtts)))))
	}
	return &s
}

func (p *Pinger) recvICMP(
	conn *icmp.PacketConn,
	recv chan<- *packet,
	wg *sync.WaitGroup,
) error {
	defer wg.Done()
	for {
		select {
		case <-p.done:
			return nil
		default:
			bytes := make([]byte, 512)
			if err := conn.SetReadDeadline(time.Now().Add(time.Millisecond * 100)); err != nil {
				return err
			}
			var n, ttl int
			var err error
			if p.ipv4 {
				var cm *ipv4.ControlMessage
				n, cm, _, err = conn.IPv4PacketConn().ReadFrom(bytes)
				if cm != nil {
					ttl = cm.TTL
				}
			} else {
				var cm *ipv6.ControlMessage
				n, cm, _, err = conn.IPv6PacketConn().ReadFrom(bytes)
				if cm != nil {
					ttl = cm.HopLimit
				}
			}
			if err != nil {
				if neterr, ok := err.(*net.OpError); ok {
					if neterr.Timeout() {
						// Read timeout
						continue
					} else {
						close(p.done)
						return err
					}
				}
			}
<<<<<<< HEAD
			select {
			case <-p.done:
				return
=======

			select {
			case <-p.done:
				return nil
>>>>>>> 5f9dc324
			case recv <- &packet{bytes: bytes, nbytes: n, ttl: ttl}:
			}
		}
	}
}

func (p *Pinger) processPacket(recv *packet) error {
	receivedAt := time.Now()
	var proto int
	if p.ipv4 {
		proto = protocolICMP
	} else {
		proto = protocolIPv6ICMP
	}

	var m *icmp.Message
	var err error
	if m, err = icmp.ParseMessage(proto, recv.bytes); err != nil {
		return fmt.Errorf("error parsing icmp message: %s", err.Error())
	}

	if m.Type != ipv4.ICMPTypeEchoReply && m.Type != ipv6.ICMPTypeEchoReply {
		// Not an echo reply, ignore it
		return nil
	}

	outPkt := &Packet{
		Nbytes: recv.nbytes,
		IPAddr: p.ipaddr,
		Addr:   p.addr,
		Ttl:    recv.ttl,
	}

	switch pkt := m.Body.(type) {
	case *icmp.Echo:
		// If we are priviledged, we can match icmp.ID
		if p.protocol == "icmp" {
			// Check if reply from same ID
			if pkt.ID != p.id {
				return nil
			}
		}

		if len(pkt.Data) < timeSliceLength+trackerLength {
			return fmt.Errorf("insufficient data received; got: %d %v",
				len(pkt.Data), pkt.Data)
		}

		tracker := bytesToInt(pkt.Data[timeSliceLength:])
		timestamp := bytesToTime(pkt.Data[:timeSliceLength])

		if tracker != p.Tracker {
			return nil
		}

		outPkt.Rtt = receivedAt.Sub(timestamp)
		outPkt.Seq = pkt.Seq
		if p.lastseq == pkt.Seq {
			p.PacketsRecvDup++
		} else {
			p.PacketsRecv++
		}
		p.lastseq = pkt.Seq
	default:
		// Very bad, not sure how this can happen
		return fmt.Errorf("invalid ICMP echo reply; type: '%T', '%v'", pkt, pkt)
	}

	p.rtts = append(p.rtts, outPkt.Rtt)
	handler := p.OnRecv
	if handler != nil {
		handler(outPkt)
	}

	return nil
}

func (p *Pinger) sendICMP(conn *icmp.PacketConn) error {
	var typ icmp.Type
	if p.ipv4 {
		typ = ipv4.ICMPTypeEcho
	} else {
		typ = ipv6.ICMPTypeEchoRequest
	}

	var dst net.Addr = p.ipaddr
	if p.protocol == "udp" {
		dst = &net.UDPAddr{IP: p.ipaddr.IP, Zone: p.ipaddr.Zone}
	}

	t := append(timeToBytes(time.Now()), intToBytes(p.Tracker)...)
	if remainSize := p.Size - timeSliceLength - trackerLength; remainSize > 0 {
		t = append(t, bytes.Repeat([]byte{1}, remainSize)...)
	}

	body := &icmp.Echo{
		ID:   p.id,
		Seq:  p.sequence,
		Data: t,
	}

	msg := &icmp.Message{
		Type: typ,
		Code: 0,
		Body: body,
	}

	msgBytes, err := msg.Marshal(nil)
	if err != nil {
		return err
	}

	for {
		if _, err := conn.WriteTo(msgBytes, dst); err != nil {
			if neterr, ok := err.(*net.OpError); ok {
				if neterr.Err == syscall.ENOBUFS {
					continue
				}
			}
		}
		p.PacketsSent++
		p.sequence++
		break
	}

	return nil
}

func (p *Pinger) listen(netProto string) (*icmp.PacketConn, error) {
	conn, err := icmp.ListenPacket(netProto, p.Source)
	if err != nil {
		close(p.done)
		return nil, err
	}
	return conn, nil
}

func bytesToTime(b []byte) time.Time {
	var nsec int64
	for i := uint8(0); i < 8; i++ {
		nsec += int64(b[i]) << ((7 - i) * 8)
	}
	return time.Unix(nsec/1000000000, nsec%1000000000)
}

func isIPv4(ip net.IP) bool {
	return len(ip.To4()) == net.IPv4len
}

func timeToBytes(t time.Time) []byte {
	nsec := t.UnixNano()
	b := make([]byte, 8)
	for i := uint8(0); i < 8; i++ {
		b[i] = byte((nsec >> ((7 - i) * 8)) & 0xff)
	}
	return b
}

func bytesToInt(b []byte) int64 {
	return int64(binary.BigEndian.Uint64(b))
}

func intToBytes(tracker int64) []byte {
	b := make([]byte, 8)
	binary.BigEndian.PutUint64(b, uint64(tracker))
	return b
}<|MERGE_RESOLUTION|>--- conflicted
+++ resolved
@@ -85,10 +85,7 @@
 
 		addr:     addr,
 		done:     make(chan bool),
-<<<<<<< HEAD
 		lastseq:  -1,
-	}, nil
-=======
 		id:       r.Intn(math.MaxInt16),
 		ipaddr:   nil,
 		ipv4:     false,
@@ -101,7 +98,6 @@
 func NewPinger(addr string) (*Pinger, error) {
 	p := New(addr)
 	return p, p.Resolve()
->>>>>>> 5f9dc324
 }
 
 // Pinger represents a packet sender/receiver.
@@ -157,15 +153,11 @@
 	ipv4     bool
 	id       int
 	sequence int
-<<<<<<< HEAD
 	lastseq  int
-	network  string
-=======
 	// network is one of "ip", "ip4", or "ip6".
 	network string
 	// protocol is "icmp" or "udp".
 	protocol string
->>>>>>> 5f9dc324
 }
 
 type packet struct {
@@ -488,16 +480,10 @@
 					}
 				}
 			}
-<<<<<<< HEAD
-			select {
-			case <-p.done:
-				return
-=======
 
 			select {
 			case <-p.done:
 				return nil
->>>>>>> 5f9dc324
 			case recv <- &packet{bytes: bytes, nbytes: n, ttl: ttl}:
 			}
 		}
