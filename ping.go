--- conflicted
+++ resolved
@@ -484,11 +484,8 @@
 	outPkt := &Packet{
 		Nbytes: recv.nbytes,
 		IPAddr: p.ipaddr,
-<<<<<<< HEAD
 		Addr:   p.addr,
-=======
 		Ttl:    recv.ttl,
->>>>>>> 2059c312
 	}
 
 	switch pkt := m.Body.(type) {
