--- conflicted
+++ resolved
@@ -90,17 +90,13 @@
 		Interval: time.Second,
 		Timeout:  time.Second * 100000,
 		Count:    -1,
-<<<<<<< HEAD
 		id:       rand.Intn(0xffff),
 		network:  "udp",
 		ipv4:     ipv4,
 		size:     timeSliceLength,
-=======
-
 		network: "udp",
 		ipv4:    ipv4,
 		Size:    timeSliceLength,
->>>>>>> 5740bb1f
 
 		done: make(chan bool),
 	}, nil
@@ -147,16 +143,10 @@
 	ipaddr *net.IPAddr
 	addr   string
 
-<<<<<<< HEAD
 	ipv4     bool
 	source   string
 	size     int
 	id       int
-=======
-	ipv4   bool
-	source string
-
->>>>>>> 5740bb1f
 	sequence int
 	network  string
 }
