// Package ping is a simple but powerful ICMP echo (ping) library.
//
// Here is a very simple example that sends and receives three packets:
//
//	pinger, err := ping.NewPinger("www.google.com")
//	if err != nil {
//		panic(err)
//	}
//	pinger.Count = 3
//	err = pinger.Run() // blocks until finished
//	if err != nil {
//		panic(err)
//	}
//	stats := pinger.Statistics() // get send/receive/rtt stats
//
// Here is an example that emulates the traditional UNIX ping command:
//
//	pinger, err := ping.NewPinger("www.google.com")
//	if err != nil {
//		panic(err)
//	}
//	// Listen for Ctrl-C.
//	c := make(chan os.Signal, 1)
//	signal.Notify(c, os.Interrupt)
//	go func() {
//		for _ = range c {
//			pinger.Stop()
//		}
//	}()
//	pinger.OnRecv = func(pkt *ping.Packet) {
//		fmt.Printf("%d bytes from %s: icmp_seq=%d time=%v\n",
//			pkt.Nbytes, pkt.IPAddr, pkt.Seq, pkt.Rtt)
//	}
//	pinger.OnFinish = func(stats *ping.Statistics) {
//		fmt.Printf("\n--- %s ping statistics ---\n", stats.Addr)
//		fmt.Printf("%d packets transmitted, %d packets received, %v%% packet loss\n",
//			stats.PacketsSent, stats.PacketsRecv, stats.PacketLoss)
//		fmt.Printf("round-trip min/avg/max/stddev = %v/%v/%v/%v\n",
//			stats.MinRtt, stats.AvgRtt, stats.MaxRtt, stats.StdDevRtt)
//	}
//	fmt.Printf("PING %s (%s):\n", pinger.Addr(), pinger.IPAddr())
//	err = pinger.Run()
//	if err != nil {
//		panic(err)
//	}
//
// It sends ICMP Echo Request packet(s) and waits for an Echo Reply in response.
// If it receives a response, it calls the OnRecv callback. When it's finished,
// it calls the OnFinish callback.
//
// For a full ping example, see "cmd/ping/ping.go".
//
package ping

import (
	"bytes"
	"encoding/binary"
	"errors"
	"fmt"
	"math"
	"math/rand"
	"net"
	"runtime"
	"sync"
	"sync/atomic"
	"syscall"
	"time"

	"golang.org/x/net/icmp"
	"golang.org/x/net/ipv4"
	"golang.org/x/net/ipv6"
)

const (
	timeSliceLength  = 8
	trackerLength    = 8
	protocolICMP     = 1
	protocolIPv6ICMP = 58
)

var (
	ipv4Proto = map[string]string{"icmp": "ip4:icmp", "udp": "udp4"}
	ipv6Proto = map[string]string{"icmp": "ip6:ipv6-icmp", "udp": "udp6"}
)

// New returns a new Pinger struct pointer.
func New(addr string) *Pinger {
	r := rand.New(rand.NewSource(getSeed()))
	return &Pinger{
		Count:      -1,
		Interval:   time.Second,
		RecordRtts: true,
		Size:       timeSliceLength,
		Timeout:    time.Second * 100000,
		Tracker:    r.Int63n(math.MaxInt64),

<<<<<<< HEAD
		addr:     addr,
		done:     make(chan bool),
		id:       r.Intn(math.MaxUint16),
		ipaddr:   nil,
		ipv4:     false,
		network:  "ip",
		protocol: "udp",
=======
		addr:              addr,
		done:              make(chan bool),
		id:                r.Intn(math.MaxInt16),
		ipaddr:            nil,
		ipv4:              false,
		network:           "ip",
		protocol:          "udp",
		awaitingSequences: map[int]struct{}{},
>>>>>>> 30a8f08a
	}
}

// NewPinger returns a new Pinger and resolves the address.
func NewPinger(addr string) (*Pinger, error) {
	p := New(addr)
	return p, p.Resolve()
}

// Pinger represents a packet sender/receiver.
type Pinger struct {
	// Interval is the wait time between each packet send. Default is 1s.
	Interval time.Duration

	// Timeout specifies a timeout before ping exits, regardless of how many
	// packets have been received.
	Timeout time.Duration

	// Count tells pinger to stop after sending (and receiving) Count echo
	// packets. If this option is not specified, pinger will operate until
	// interrupted.
	Count int

	// Debug runs in debug mode
	Debug bool

	// Number of packets sent
	PacketsSent int

	// Number of packets received
	PacketsRecv int

	// Number of duplicate packets received
	PacketsRecvDuplicates int

	// If true, keep a record of rtts of all received packets.
	// Set to false to avoid memory bloat for long running pings.
	RecordRtts bool

	// rtts is all of the Rtts
	rtts []time.Duration

	// OnSend is called when Pinger sends a packet
	OnSend func(*Packet)

	// OnRecv is called when Pinger receives and processes a packet
	OnRecv func(*Packet)

	// OnFinish is called when Pinger exits
	OnFinish func(*Statistics)

	// OnDuplicateRecv is called when a packet is received that has already been received.
	OnDuplicateRecv func(*Packet)

	// Size of packet being sent
	Size int

	// Tracker: Used to uniquely identify packet when non-priviledged
	Tracker int64

	// Source is the source IP address
	Source string

	// stop chan bool
	done chan bool

	ipaddr *net.IPAddr
	addr   string

	ipv4     bool
	id       int
	sequence int
	// awaitingSequences are in-flight sequence numbers we keep track of to help remove duplicate receipts
	awaitingSequences map[int]struct{}
	// network is one of "ip", "ip4", or "ip6".
	network string
	// protocol is "icmp" or "udp".
	protocol string
}

type packet struct {
	bytes  []byte
	nbytes int
	ttl    int
}

// Packet represents a received and processed ICMP echo packet.
type Packet struct {
	// Rtt is the round-trip time it took to ping.
	Rtt time.Duration

	// IPAddr is the address of the host being pinged.
	IPAddr *net.IPAddr

	// Addr is the string address of the host being pinged.
	Addr string

	// NBytes is the number of bytes in the message.
	Nbytes int

	// Seq is the ICMP sequence number.
	Seq int

	// TTL is the Time To Live on the packet.
	Ttl int
}

// Statistics represent the stats of a currently running or finished
// pinger operation.
type Statistics struct {
	// PacketsRecv is the number of packets received.
	PacketsRecv int

	// PacketsSent is the number of packets sent.
	PacketsSent int

	// PacketsRecvDuplicates is the number of duplicate responses there were to a sent packet.
	PacketsRecvDuplicates int

	// PacketLoss is the percentage of packets lost.
	PacketLoss float64

	// IPAddr is the address of the host being pinged.
	IPAddr *net.IPAddr

	// Addr is the string address of the host being pinged.
	Addr string

	// Rtts is all of the round-trip times sent via this pinger.
	Rtts []time.Duration

	// MinRtt is the minimum round-trip time sent via this pinger.
	MinRtt time.Duration

	// MaxRtt is the maximum round-trip time sent via this pinger.
	MaxRtt time.Duration

	// AvgRtt is the average round-trip time sent via this pinger.
	AvgRtt time.Duration

	// StdDevRtt is the standard deviation of the round-trip times sent via
	// this pinger.
	StdDevRtt time.Duration
}

// SetIPAddr sets the ip address of the target host.
func (p *Pinger) SetIPAddr(ipaddr *net.IPAddr) {
	p.ipv4 = isIPv4(ipaddr.IP)

	p.ipaddr = ipaddr
	p.addr = ipaddr.String()
}

// IPAddr returns the ip address of the target host.
func (p *Pinger) IPAddr() *net.IPAddr {
	return p.ipaddr
}

// Resolve does the DNS lookup for the Pinger address and sets IP protocol.
func (p *Pinger) Resolve() error {
	if len(p.addr) == 0 {
		return errors.New("addr cannot be empty")
	}
	ipaddr, err := net.ResolveIPAddr(p.network, p.addr)
	if err != nil {
		return err
	}

	p.ipv4 = isIPv4(ipaddr.IP)

	p.ipaddr = ipaddr

	return nil
}

// SetAddr resolves and sets the ip address of the target host, addr can be a
// DNS name like "www.google.com" or IP like "127.0.0.1".
func (p *Pinger) SetAddr(addr string) error {
	oldAddr := p.addr
	p.addr = addr
	err := p.Resolve()
	if err != nil {
		p.addr = oldAddr
		return err
	}
	return nil
}

// Addr returns the string ip address of the target host.
func (p *Pinger) Addr() string {
	return p.addr
}

// SetNetwork allows configuration of DNS resolution.
// * "ip" will automatically select IPv4 or IPv6.
// * "ip4" will select IPv4.
// * "ip6" will select IPv6.
func (p *Pinger) SetNetwork(n string) {
	switch n {
	case "ip4":
		p.network = "ip4"
	case "ip6":
		p.network = "ip6"
	default:
		p.network = "ip"
	}
}

// SetPrivileged sets the type of ping pinger will send.
// false means pinger will send an "unprivileged" UDP ping.
// true means pinger will send a "privileged" raw ICMP ping.
// NOTE: setting to true requires that it be run with super-user privileges.
func (p *Pinger) SetPrivileged(privileged bool) {
	if privileged {
		p.protocol = "icmp"
	} else {
		p.protocol = "udp"
	}
}

// Privileged returns whether pinger is running in privileged mode.
func (p *Pinger) Privileged() bool {
	return p.protocol == "icmp"
}

// Run runs the pinger. This is a blocking function that will exit when it's
// done. If Count or Interval are not specified, it will run continuously until
// it is interrupted.
func (p *Pinger) Run() error {
	var conn *icmp.PacketConn
	var err error
	if p.ipaddr == nil {
		err = p.Resolve()
	}
	if err != nil {
		return err
	}
	if p.ipv4 {
		if conn, err = p.listen(ipv4Proto[p.protocol]); err != nil {
			return err
		}
		if err = conn.IPv4PacketConn().SetControlMessage(ipv4.FlagTTL, true); runtime.GOOS != "windows" && err != nil {
			return err
		}
	} else {
		if conn, err = p.listen(ipv6Proto[p.protocol]); err != nil {
			return err
		}
		if err = conn.IPv6PacketConn().SetControlMessage(ipv6.FlagHopLimit, true); runtime.GOOS != "windows" && err != nil {
			return err
		}
	}
	defer conn.Close()
	defer p.finish()

	var wg sync.WaitGroup
	recv := make(chan *packet, 5)
	defer close(recv)
	wg.Add(1)
	//nolint:errcheck
	go p.recvICMP(conn, recv, &wg)

	err = p.sendICMP(conn)
	if err != nil {
		return err
	}

	timeout := time.NewTicker(p.Timeout)
	defer timeout.Stop()
	interval := time.NewTicker(p.Interval)
	defer interval.Stop()

	for {
		select {
		case <-p.done:
			wg.Wait()
			return nil
		case <-timeout.C:
			close(p.done)
			wg.Wait()
			return nil
		case <-interval.C:
			if p.Count > 0 && p.PacketsSent >= p.Count {
				continue
			}
			err = p.sendICMP(conn)
			if err != nil {
				// FIXME: this logs as FATAL but continues
				fmt.Println("FATAL: ", err.Error())
			}
		case r := <-recv:
			err := p.processPacket(r)
			if err != nil {
				// FIXME: this logs as FATAL but continues
				fmt.Println("FATAL: ", err.Error())
			}
		}
		if p.Count > 0 && p.PacketsRecv >= p.Count {
			close(p.done)
			wg.Wait()
			return nil
		}
	}
}

func (p *Pinger) Stop() {
	close(p.done)
}

func (p *Pinger) finish() {
	handler := p.OnFinish
	if handler != nil {
		s := p.Statistics()
		handler(s)
	}
}

// Statistics returns the statistics of the pinger. This can be run while the
// pinger is running or after it is finished. OnFinish calls this function to
// get it's finished statistics.
func (p *Pinger) Statistics() *Statistics {
	loss := float64(p.PacketsSent-p.PacketsRecv) / float64(p.PacketsSent) * 100
	var min, max, total time.Duration
	if len(p.rtts) > 0 {
		min = p.rtts[0]
		max = p.rtts[0]
	}
	for _, rtt := range p.rtts {
		if rtt < min {
			min = rtt
		}
		if rtt > max {
			max = rtt
		}
		total += rtt
	}
	s := Statistics{
		PacketsSent:           p.PacketsSent,
		PacketsRecv:           p.PacketsRecv,
		PacketsRecvDuplicates: p.PacketsRecvDuplicates,
		PacketLoss:            loss,
		Rtts:                  p.rtts,
		Addr:                  p.addr,
		IPAddr:                p.ipaddr,
		MaxRtt:                max,
		MinRtt:                min,
	}
	if len(p.rtts) > 0 {
		s.AvgRtt = total / time.Duration(len(p.rtts))
		var sumsquares time.Duration
		for _, rtt := range p.rtts {
			sumsquares += (rtt - s.AvgRtt) * (rtt - s.AvgRtt)
		}
		s.StdDevRtt = time.Duration(math.Sqrt(
			float64(sumsquares / time.Duration(len(p.rtts)))))
	}
	return &s
}

func (p *Pinger) recvICMP(
	conn *icmp.PacketConn,
	recv chan<- *packet,
	wg *sync.WaitGroup,
) error {
	defer wg.Done()
	for {
		select {
		case <-p.done:
			return nil
		default:
			bytes := make([]byte, 512)
			if err := conn.SetReadDeadline(time.Now().Add(time.Millisecond * 100)); err != nil {
				return err
			}
			var n, ttl int
			var err error
			if p.ipv4 {
				var cm *ipv4.ControlMessage
				n, cm, _, err = conn.IPv4PacketConn().ReadFrom(bytes)
				if cm != nil {
					ttl = cm.TTL
				}
			} else {
				var cm *ipv6.ControlMessage
				n, cm, _, err = conn.IPv6PacketConn().ReadFrom(bytes)
				if cm != nil {
					ttl = cm.HopLimit
				}
			}
			if err != nil {
				if neterr, ok := err.(*net.OpError); ok {
					if neterr.Timeout() {
						// Read timeout
						continue
					} else {
						close(p.done)
						return err
					}
				}
			}

			select {
			case <-p.done:
				return nil
			case recv <- &packet{bytes: bytes, nbytes: n, ttl: ttl}:
			}
		}
	}
}

func (p *Pinger) processPacket(recv *packet) error {
	receivedAt := time.Now()
	var proto int
	if p.ipv4 {
		proto = protocolICMP
	} else {
		proto = protocolIPv6ICMP
	}

	var m *icmp.Message
	var err error
	if m, err = icmp.ParseMessage(proto, recv.bytes); err != nil {
		return fmt.Errorf("error parsing icmp message: %s", err.Error())
	}

	if m.Type != ipv4.ICMPTypeEchoReply && m.Type != ipv6.ICMPTypeEchoReply {
		// Not an echo reply, ignore it
		return nil
	}

	outPkt := &Packet{
		Nbytes: recv.nbytes,
		IPAddr: p.ipaddr,
		Addr:   p.addr,
		Ttl:    recv.ttl,
	}

	switch pkt := m.Body.(type) {
	case *icmp.Echo:
		// If we are priviledged, we can match icmp.ID
		if p.protocol == "icmp" {
			// Check if reply from same ID
			if pkt.ID != p.id {
				return nil
			}
		}

		if len(pkt.Data) < timeSliceLength+trackerLength {
			return fmt.Errorf("insufficient data received; got: %d %v",
				len(pkt.Data), pkt.Data)
		}

		tracker := bytesToInt(pkt.Data[timeSliceLength:])
		timestamp := bytesToTime(pkt.Data[:timeSliceLength])

		if tracker != p.Tracker {
			return nil
		}

		outPkt.Rtt = receivedAt.Sub(timestamp)
		outPkt.Seq = pkt.Seq
		// If we've already received this sequence, ignore it.
		if _, inflight := p.awaitingSequences[pkt.Seq]; !inflight {
			p.PacketsRecvDuplicates++
			if p.OnDuplicateRecv != nil {
				p.OnDuplicateRecv(outPkt)
			}
			return nil
		}
		// remove it from the list of sequences we're waiting for so we don't get duplicates.
		delete(p.awaitingSequences, pkt.Seq)
		p.PacketsRecv++
	default:
		// Very bad, not sure how this can happen
		return fmt.Errorf("invalid ICMP echo reply; type: '%T', '%v'", pkt, pkt)
	}

	if p.RecordRtts {
		p.rtts = append(p.rtts, outPkt.Rtt)
	}
	handler := p.OnRecv
	if handler != nil {
		handler(outPkt)
	}

	return nil
}

func (p *Pinger) sendICMP(conn *icmp.PacketConn) error {
	var typ icmp.Type
	if p.ipv4 {
		typ = ipv4.ICMPTypeEcho
	} else {
		typ = ipv6.ICMPTypeEchoRequest
	}

	var dst net.Addr = p.ipaddr
	if p.protocol == "udp" {
		dst = &net.UDPAddr{IP: p.ipaddr.IP, Zone: p.ipaddr.Zone}
	}

	t := append(timeToBytes(time.Now()), intToBytes(p.Tracker)...)
	if remainSize := p.Size - timeSliceLength - trackerLength; remainSize > 0 {
		t = append(t, bytes.Repeat([]byte{1}, remainSize)...)
	}

	body := &icmp.Echo{
		ID:   p.id,
		Seq:  p.sequence,
		Data: t,
	}

	msg := &icmp.Message{
		Type: typ,
		Code: 0,
		Body: body,
	}

	msgBytes, err := msg.Marshal(nil)
	if err != nil {
		return err
	}

	for {
		if _, err := conn.WriteTo(msgBytes, dst); err != nil {
			if neterr, ok := err.(*net.OpError); ok {
				if neterr.Err == syscall.ENOBUFS {
					continue
				}
			}
		}
		handler := p.OnSend
		if handler != nil {
			outPkt := &Packet{
				Nbytes: len(msgBytes),
				IPAddr: p.ipaddr,
				Addr:   p.addr,
				Seq:    p.sequence,
			}
			handler(outPkt)
		}
		// mark this sequence as in-flight
		p.awaitingSequences[p.sequence] = struct{}{}
		p.PacketsSent++
		p.sequence++
		break
	}

	return nil
}

func (p *Pinger) listen(netProto string) (*icmp.PacketConn, error) {
	conn, err := icmp.ListenPacket(netProto, p.Source)
	if err != nil {
		close(p.done)
		return nil, err
	}
	return conn, nil
}

func bytesToTime(b []byte) time.Time {
	var nsec int64
	for i := uint8(0); i < 8; i++ {
		nsec += int64(b[i]) << ((7 - i) * 8)
	}
	return time.Unix(nsec/1000000000, nsec%1000000000)
}

func isIPv4(ip net.IP) bool {
	return len(ip.To4()) == net.IPv4len
}

func timeToBytes(t time.Time) []byte {
	nsec := t.UnixNano()
	b := make([]byte, 8)
	for i := uint8(0); i < 8; i++ {
		b[i] = byte((nsec >> ((7 - i) * 8)) & 0xff)
	}
	return b
}

func bytesToInt(b []byte) int64 {
	return int64(binary.BigEndian.Uint64(b))
}

func intToBytes(tracker int64) []byte {
	b := make([]byte, 8)
	binary.BigEndian.PutUint64(b, uint64(tracker))
	return b
}

var seed int64 = time.Now().UnixNano()

// getSeed returns a goroutine-safe unique seed
func getSeed() int64 {
	return atomic.AddInt64(&seed, 1)
}<|MERGE_RESOLUTION|>--- conflicted
+++ resolved
@@ -94,24 +94,14 @@
 		Timeout:    time.Second * 100000,
 		Tracker:    r.Int63n(math.MaxInt64),
 
-<<<<<<< HEAD
-		addr:     addr,
-		done:     make(chan bool),
-		id:       r.Intn(math.MaxUint16),
-		ipaddr:   nil,
-		ipv4:     false,
-		network:  "ip",
-		protocol: "udp",
-=======
 		addr:              addr,
 		done:              make(chan bool),
-		id:                r.Intn(math.MaxInt16),
+		id:                r.Intn(math.MaxUint16),
 		ipaddr:            nil,
 		ipv4:              false,
 		network:           "ip",
 		protocol:          "udp",
 		awaitingSequences: map[int]struct{}{},
->>>>>>> 30a8f08a
 	}
 }
 
